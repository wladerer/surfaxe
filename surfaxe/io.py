# pymatgen
from pymatgen.io.vasp.sets import DictSet
from pymatgen.core import Structure
from pymatgen.core.surface import Slab

# Misc
import pandas as pd
import numpy as np
import os
import warnings
import json
from pathlib import Path

# Monkeypatching for warnings
def _custom_formatwarning(message, category, filename, lineno, line=''):
    # Ignore everything except the message
    return 'UserWarning: ' + str(message) + '\n'

# Matplotlib
from matplotlib import pyplot as plt
from mpl_toolkits.axes_grid1 import make_axes_locatable
from cycler import cycler

def load_config_dict(config_dict, path_to_config_dir=None):
    """
    Loads the config dictionary for writing VASP input files.

    Args:
        config_dict (``None``, `dict` or `str`): The config dict containing info
            on INCAR, POTCAR and KPOINTS settings. Can be supplied as:

            * ``dict``: All settings for the calculations provided as a
              dictionary of dictionaries

                    e.g. {'INCAR': {'ENCUT': 500, 'ISYM': 2, 'GGA': 'PE'},
                    'KPOINTS': {'reciprocal_density': 20},
                    'POTCAR': {'Sn': 'Sn_d', 'O': 'O'}}

            * ``str``: Filename of the config dictionary in the
              ``_config_directories`` folder. If the filename does not exist,
              the function defaults to the ``PBEsol_config.json`` file.

            * ``None``: The default option, makes a PBEsol config dictionary for
              a single shot calculation from the ``PBEsol_config.json`` file.
        path_to_config_dir (`str`, optional). The path to the directory in which
            the json config files are. Defaults to
            ``surfaxe/surfaxe/_config_dictionaries``.
    Returns:
        Dictionary

    """


    if type(path_to_config_dir) is str:
        conf_dir = path_to_config_dir
    else:
        conf_dir = str(Path(__file__).parent.joinpath('_config_dictionaries'))

    if type(config_dict) is dict:
        cd = config_dict
    elif type(config_dict) is str:
        if os.path.isfile(os.path.join(conf_dir, config_dict)):
            with open(os.path.join(conf_dir, config_dict), 'r') as f:
                cd = json.load(f)
        else:
            with open(os.path.join(conf_dir, 'PBEsol_config.json'), 'r') as f:
                cd = json.load(f)
    else:
        with open(os.path.join(conf_dir, 'PBEsol_config.json'), 'r') as f:
            cd = json.load(f)

    return cd

def slab_from_file(structure, hkl):
    """
    Reads in structure from the file and returns slab object.

    Args:
         structure (str): Structure file in any format supported by pymatgen.
            Will accept a pymatgen.Structure object directly.
         hkl (tuple): Miller index of the slab in the input file.

    Returns:
         Slab object
    """
    if type(structure) == str:
        slab_input = Structure.from_file(structure)
    else:
        slab_input = structure
    return Slab(slab_input.lattice,
                slab_input.species_and_occu,
                slab_input.frac_coords,
                hkl,
                Structure.from_sites(slab_input, to_unit_cell=True),
                shift=0,
                scale_factor=np.eye(3, dtype=np.int),
                site_properties=slab_input.site_properties)

def slabs_to_file(list_of_slabs, structure, make_fols, make_input_files,
config_dict, fmt, name, **save_slabs_kwargs):
    """
    Saves the slabs to file, optionally creates input files. The function can
    take any relevant keyword argument for DictSet.

    Args:
        list_of_slabs (`list`): a list of slab dictionaries made with either of
            surfaxe.generation get_slab functions
        structure (`str`): Filename of bulk structure file in any format
            supported by pymatgen.
        make_fols (`bool`): Makes folders for each termination and slab/vacuum
            thickness combinations containing structure files.

            * ``True``: A Miller index folder is created, in which folders
              named slab_vac_index are created to which the relevant structure
              files are saved.

                    E.g. for a (0,0,1) slab of index 1 with a slab thickness of
                    20 Å and vacuum thickness of 30 Å the folder structure would
                    be: ``001/20_30_1/POSCAR``

            * ``False``: The indexed structure files are put in a folder named
              after the bulk formula.

                    E.g. for a (0,0,1) MgO slab of index 1 with a slab thickness
                    of 20 Å and vacuum thickness of 30 Å the folder structure
                    would be: ``MgO/POSCAR_001_20_30_1.vasp``

        make_input_files (`bool`): Makes INCAR, POTCAR and KPOINTS files in each
            folder. If ``make_input_files`` is ``True`` but ``make_files`` or
            ``save_slabs`` is ``False``, files will be saved to folders
            regardless. This only works with VASP input files,
            other formats are not yet supported. Defaults to ``False``.
        config_dict (`dict` or `str`): Specifies the dictionary used for the
            generation of the input files.
        fmt (`str`, optional): The format of the output files. Options include
            'cif', 'poscar', 'cssr', 'json', not case sensitive.
            Defaults to 'poscar'.
        name (`str`, optional): The name of the surface slab structure file
            created. Case sensitive. Defaults to 'POSCAR'

    Returns:
        None, saves surface slabs to file
    """
    struc = Structure.from_file(structure)
    bulk_name = struc.formula.replace(" ", "")

    if make_fols or make_input_files:
        for slab in list_of_slabs:
            os.makedirs(os.path.join(os.getcwd(), r'{}/{}/{}_{}_{}'.format(
                bulk_name, slab['hkl'],
            slab['slab_t'], slab['vac_t'], slab['s_index'])), exist_ok=True)

            # Makes all input files (KPOINTS, POTCAR, INCAR) based on the config
            # dictionary
            if make_input_files:
<<<<<<< HEAD
                cd = load_config_dict(config_dict)
                vis = DictSet(slab['slab'], cd, **save_slabs_kwargs)
                vis.write_input(
                    r'{}/{}/{}_{}_{}'.format(bulk_name, slab['hkl'],
                    slab['slab_t'], slab['vac_t'],slab['s_index'])
                    )
=======
                # soft check if potcar directory is set 
                potcars = _check_psp_dir()
                if potcars:
                    cd = load_config_dict(config_dict)
                    vis = DictSet(slab['slab'], cd, **save_slabs_kwargs)
                    vis.write_input(
                        r'{}/{}/{}_{}_{}'.format(bulk_name, slab['hkl'], 
                        slab['slab_t'], slab['vac_t'],slab['s_index'])
                        )
                # only make the folders with structure files in them
                else: 
                    slab['slab'].to(fmt=fmt,
                filename=r'{}/{}/{}_{}_{}/{}'.format(bulk_name, slab['hkl'],
                slab['slab_t'], slab['vac_t'], slab['s_index'], name))
                warnings.formatwarning = _custom_formatwarning
                warnings.warn('POTCAR directory not set up in pymatgen, only ' 
                'POSCARs were generated ')
>>>>>>> 8d1f11dd

            # Just makes the folders with structure files in them
            else:
                slab['slab'].to(fmt=fmt,
                filename=r'{}/{}/{}_{}_{}/{}'.format(bulk_name, slab['hkl'],
                slab['slab_t'], slab['vac_t'], slab['s_index'], name))

    # Makes name_hkl_slab_vac_index files in the bulk_name folder
    else:
        suffix='vasp'
        if fmt.lower() != 'poscar':
            suffix = fmt.lower()
        os.makedirs(os.path.join(os.getcwd(), r'{}'.format(bulk_name)),
        exist_ok=True)
        for slab in list_of_slabs:
            slab['slab'].to(fmt=fmt,
            filename=r'{}/{}_{}_{}_{}_{}.{}'.format(bulk_name, name,
            slab['hkl'], slab['slab_t'], slab['vac_t'], slab['s_index'], suffix))

def _check_psp_dir(): 
    """
    Helper function to check if potcars are set up correctly for use with 
    pymatgen
    """
    potcar = False
    try: 
        import pymatgen.settings 
        if 'PMG_VASP_PSP_DIR' in pymatgen.settings.SETTINGS:
            potcar = True 
    except ModuleNotFoundError:
        try: 
            import pymatgen 
            if 'PMG_VASP_PSP_DIR' in pymatgen.SETTINGS: 
                potcar = True
        except AttributeError: 
            from pymatgen.core import SETTINGS 
            if 'PMG_VASP_PSP_DIR' in SETTINGS: 
                potcar = True
    return potcar

def plot_bond_analysis(bond, df=None, filename=None, width=6, height=5, dpi=300,
color=None, plt_fname='bond_analysis.png'):
    """
    Plots the bond distance with respect to fractional coordinate. Used in
    conjunction with surfaxe.analysis.bond_analysis.

    Args:
        bond (`list`): Bond to analyse; e.g. ``['Y', 'O']`` order of elements
            in the bond must be the same as in the Dataframe or provided file.
        df (`pandas DataFrame`, optional): DataFrame from
            surfaxe.analysis.bond_analysis. Defaults to ``None``.
        filename (`str`, optional): Path to csv file with data from
            surfaxe.analysis.bond_analysis. Defaults to ``None``.
            Either df or filename need to be supplied.
        width (`float`, optional): Width of figure in inches. Defaults to ``6``.
        height (`float`, optional): Height of figure in inches. Defaults to
            ``5``.
        dpi (`int`, optional): Dots per inch. Defaults to ``300``.
        color (`str`, optional): Color of marker. Defaults to ``None`` which
            defaults to surfaxe base style
        plt_fname (`str`, optional): Filename of the plot. Defaults to
            ``'bond_analysis.png'``.

    Returns:
        None, saves plot to bond_analysis.png
    """

    if filename is not None:
        df = pd.read_csv(filename)
    elif df is not None:
        df = df
    else:
        warnings.formatwarning = _custom_formatwarning
        warnings.warn('Data not supplied')

    if color is None:
        color = '#F95F6E'

    fig, ax = plt.subplots(1,1, dpi=dpi, figsize=(width, height))
    x = df['{}_c_coord'.format(bond[0])]
    y = df['{}-{}_bond_distance'.format(bond[0],bond[1])]
    ax.scatter(x, y, marker='x', c=color)
    ax.set_ylabel("Bond distance / Å")
    ax.legend(['{}-{} bond'.format(bond[0], bond[1])])
    plt.xlabel("Fractional coordinate in c")
    fig.savefig(plt_fname, facecolor='w', bbox_inches='tight')


def plot_electrostatic_potential(df=None, filename=None, dpi=300, width=6,
height=5, colors=None, plt_fname='potential.png'):
    """
    Plots the planar and macroscopic electrostatic potential along one
    direction. Can take either a DataFrame or a potential.csv file as input.

    Args:
        df (`pandas DataFrame`, optional): pandas DataFrame from
            surfaxe.analysis.electrostatic_potential. Defaults to ``None``.
        filename (`str`, optional): The filename of csv file with potential
            data. Defaults to ``None``.
        dpi (`int`, optional): Dots per inch. Defaults to 300.
        width (`float`, optional): Width of figure in inches. Defaults to ``6``.
        height (`float`, optional): Height of figure in inches. Defaults to
            ``5``.
        colors (`list`, optional): A list of colours for planar and macroscopic
            potential plots. Defaults to ``None``, which defaults to surfaxe
            base style.
        plt_fname (`str`, optional): Filename of the plot. Defaults to
            ``'potential.png'``.

    Returns:
        None, saves plot to potential.png
    """
    if df is not None:
        df = df
    elif filename is not None:
        df = pd.read_csv(filename)
    else:
        warnings.formatwarning = _custom_formatwarning
        warnings.warn('Data not supplied')

    if colors==None or len(colors)<2:
        colors = ['#FE8995', '#9A323C']
    # Plot both planar and macroscopic, save figure
    fig, ax = plt.subplots(1,1, dpi=dpi, figsize=(width, height))
    ax.plot(df['planar'], label='Planar', c=colors[0])
    ax.plot(df['macroscopic'], label='Macroscopic', c=colors[1])
    ax.axes.xaxis.set_visible(False)
    ax.legend()
    plt.ylabel('Potential / eV')
    fig.savefig(plt_fname, facecolor='w', bbox_inches='tight')

def plot_surfen(df, joules=True, time_taken=True, colors=None, dpi=300, width=6,
height=5, heatmap=False, cmap='Wistia',  plt_fname='surface_energy.png'):
    """
    Plots the surface energy for all terminations. Based on surfaxe.convergence
    parse_fols.

    Args:
        df (pandas DataFrame): DataFrame from `parse_fols`, or any other
            Dataframe with headings 'slab_thickness', 'vac_thickness',
            'surface_energy', 'time_taken', 'index'.
        joules (`bool`, optional): Whether to plot energy in J/m^2.
            Defaults to True, if False plots energy in eV/Å^2
        time_taken (bool`, optional): Show the time taken for calculation to
            finish on the figure. Defaults to True.
        colors (`list`, optional): A list of colours for plots of different
            vacuum thicknesses. Defaults to ``None``, which defaults to
            surfaxe base style.
        dpi (`int`, optional): Dots per inch. Defaults to 300.
        width (`float`, optional): Width of figure in inches. Defaults to ``6``.
        height (`float`, optional): Height of figure in inches. Defaults to
            ``5``.
        heatmap (`bool`, optional): If True plots a heatmap of surface energies.
            Defaults to False.
        cmap (`str`, optional): Matplotlib colourmap. Defaults to 'Wistia'
        plt_fname (`str`, optional): The name of the plot. Defaults to
            ``surface_energy.png``.

    Returns:
        None, saves surface_energy.png to file
    """

    indices, vals, times, dfs, dfs_times = ([] for i in range(5))

    # If plotting
    energy = 'surface_energy'
    unit = 'Surface energy / J m$^{-2}$'
    if not joules:
        energy = 'surface_energy_ev'
        unit = 'Surface energy / eV Å$^{-2}$'

    # Group the values by termination slab index, create df for time and
    # energy values. Converts the energy and time values to np arrays for
    # plotting
    for group in df.groupby('slab_index'):
        df2 = group[1].pivot('slab_thickness', 'vac_thickness', energy)
        df3 = group[1].pivot('slab_thickness', 'vac_thickness', 'time_taken')
        indices.append(group[0])
        vals.append(df2.to_numpy())
        times.append(df3.to_numpy())
        dfs.append(df2)
        dfs_times.append(df3)

    if heatmap:
        # Plotting has to be separated into plotting for one and more than one
        # indices mpl won't let you index axes if there's only one set
        if len(indices) == 1:
            fig, ax = plt.subplots(1,1, dpi=dpi, figsize=(width, height))

            for (index, val, time, df) in zip(indices, vals, times, dfs):
                ax.set_yticks(list(range(len(df.index))))
                ax.set_ylabel('Slab thickness / Å')
                ax.set_xticks(list(range(len(df.columns))))
                ax.set_xticklabels(df.columns)
                ax.set_xlabel('Vacuum thickness / Å')
                divider = make_axes_locatable(ax)
                cax = divider.append_axes("right", size="5%", pad=0.2)
                im = ax.imshow(val, cmap=cmap)
                cbar = fig.colorbar(im, cax=cax, orientation='vertical')
                cbar.set_label(unit)
                ax.invert_yaxis()

            # Add the surface energy value labels to the plot - the for loops
            # are needed in this order and they can't be zipped because this
            # is the only way they display the values correctly
            for df in dfs:
                for j in range(len(df.index)):
                    for k in range(len(df.columns)):
                        for val in vals:
                            ax.text(k, j, f"{val[j, k]: .3f}", ha="center",
                                            va="bottom", color="black")

            # Add the time taken labels to the plot
            if time_taken:
                for df in dfs:
                    for j in range(len(df.index)):
                        for k in range(len(df.columns)):
                            for time in times:
                                ax.text(k, j, (f"{time[j, k]: .0f}"+' s'),
                                ha="center", va="top", color="black")

        # Plotting for multiple indices
        else:
            fig, ax = plt.subplots(ncols=len(indices), dpi=dpi,
            figsize=(width, height))

            # Iterate through the values for plotting, create each plot on a
            # separate ax, add the colourbar to each ax
            for i, (index, val, time, df) in enumerate(zip(indices, vals, times, dfs)):
                ax[i].set_title('{}'.format(index))
                ax[i].set_yticks(list(range(len(df.index))))
                ax[i].set_yticklabels(df.index)
                ax[i].set_ylabel('Slab thickness / Å')
                ax[i].set_xticks(list(range(len(df.columns))))
                ax[i].set_xticklabels(df.columns)
                ax[i].set_xlabel('Vacuum thickness / Å')
                im = ax[i].imshow(val, cmap=cmap)
                divider = make_axes_locatable(ax[i])
                cax = divider.append_axes("right", size="5%", pad=0.2)
                cbar = plt.colorbar(im, cax=cax)
                cbar.set_label(unit)
                ax[i].invert_yaxis()
            fig.tight_layout()

            # Add the surface energy value labels to the plot
            for df in dfs:
                for j in range(len(df.index)):
                    for k in range(len(df.columns)):
                        for i, val in enumerate(vals):
                            ax[i].text(k, j, f"{val[j, k]: .3f}", ha="center",
                                            va="bottom", color="black")

            # Add the time taken labels to the plot
            if time_taken:
                for df in dfs:
                    for j in range(len(df.index)):
                        for k in range(len(df.columns)):
                            for i, time in enumerate(times):
                                ax[i].text(k, j, (f"{time[j, k]: .0f}"+' s'),
                                ha="center", va="top", color="black")
    # Line plots
    else:
        # Make the colour cycler with custom colours
        if colors is None:
            custom_cycler = (cycler(color=['#FE8995','#FE7B88','#E6505F',
                '#CC4755','#9A323C','#802D35','#64232A', '#40161A']))
        else:
            custom_cycler = (cycler(color=colors))

        # Get the number of subplots
        nrows = len(indices)
        ncols = 1
        if time_taken:
            ncols = 2

        # Plot only the surface energy for the only termination present
        if nrows==1 and ncols==1:
            fig, ax = plt.subplots(1,1, dpi=dpi, figsize=(width, height))
            for index, val, time, df in zip(indices, vals, times, dfs):
                ax.set_prop_cycle(custom_cycler)
                ax.set_xticks(list(range(len(df.index))))
                ax.set_xticklabels(df.index)
                ax.set_xlabel('Slab thickness / Å')
                ax.set_ylabel(unit)
                ax.plot(val, marker='x')
                ax.legend(df.columns, title='Vacuum / Å')

        # Plot surface energy and time taken for the only termination present
        elif nrows==1 and ncols==2:
            fig, ax = plt.subplots(1, 2, dpi=dpi, figsize=(width, height))
            for index, val, time, df in zip(indices, vals, times, dfs):
                ax[0].set_prop_cycle(custom_cycler)
                ax[0].set_xticks(list(range(len(df.index))))
                ax[0].set_xticklabels(df.index)
                ax[0].set_xlabel('Slab thickness / Å')
                ax[0].set_ylabel(unit)
                ax[0].plot(val, marker='x')
                ax[0].legend(df.columns, title='Vacuum / Å')

                ax[1].set_prop_cycle(custom_cycler)
                ax[1].set_xticks(list(range(len(df.index))))
                ax[1].set_xticklabels(df.index)
                ax[1].set_xlabel('Slab thickness / Å')
                ax[1].set_ylabel('Time taken / s')
                ax[1].plot(time, marker='x')
                ax[1].legend(df.columns, title='Vacuum / Å')
                plt.tight_layout()

        # Plot surface energies and or times taken for different terminations
        else:
            fig, ax = plt.subplots(nrows=nrows,ncols=ncols, dpi=dpi,
            figsize=(width, height))
            for i, (index, val, time, df) in enumerate(zip(indices, vals, times, dfs)):

                # Separate plotting of times and energies, energies in the first
                # column, times in the second. Annoyingly matplotlib doesn't
                # like ax[i,0] if there isn't a second axis so need to separate
                # it for time_taken True and False

                if time_taken:
                    ax[i,0].set_prop_cycle(custom_cycler)
                    ax[i,0].set_xticks(list(range(len(df.index))))
                    ax[i,0].set_xticklabels(df.index)
                    ax[i,0].set_xlabel('Slab thickness / Å')
                    ax[i,0].set_ylabel(unit)
                    ax[i,0].plot(val, marker='x')
                    ax[i,0].legend(df.columns, title='Vacuum / Å')
                    ax[i,0].set_title('{}'.format(indices[i]))

                    ax[i,1].set_prop_cycle(custom_cycler)
                    ax[i,1].set_xticks(list(range(len(df.index))))
                    ax[i,1].set_xticklabels(df.index)
                    ax[i,1].set_xlabel('Slab thickness / Å')
                    ax[i,1].set_ylabel('Time taken / s')
                    ax[i,1].plot(time, marker='x')
                    ax[i,1].legend(df.columns, title='Vacuum / Å')
                    ax[i,1].set_title('{}'.format(indices[i]))

                else:
                    ax[i].set_prop_cycle(custom_cycler)
                    ax[i].set_xticks(list(range(len(df.index))))
                    ax[i].set_xticklabels(df.index)
                    ax[i].set_xlabel('Slab thickness / Å')
                    ax[i].set_ylabel(unit)
                    ax[i].plot(val, marker='x')
                    ax[i].legend(df.columns, title='Vacuum / Å')
                    ax[i].set_title('{}'.format(indices[i]))

            plt.tight_layout()

    fig.savefig(plt_fname, bbox_inches='tight', facecolor='w')


def plot_enatom(df, time_taken=True, colors=None, dpi=300, width=6, height=5,
heatmap=False, cmap='Wistia', plt_fname='energy_per_atom.png'):
    """
    Plots the energy per atom for all terminations. Based on surfaxe.convergence
    parse_fols.

    Args:
        df (pandas DataFrame): DataFrame from `parse_fols`, or any other
            Dataframe with headings 'slab_thickness, 'vac_thickness',
            'slab_per_atom', 'time_taken', 'index'.
        time_taken (bool): Show the time taken for calculation to finish on the
            figure. Defaults to True.
        colors (`list`, optional): A list of colours for plots of different
            vacuum thicknesses. Defaults to ``None``, which defaults to
            surfaxe base style.
        dpi (`int`, optional): Dots per inch. Defaults to 300.
        width (`float`, optional): Width of figure in inches. Defaults to ``6``.
        height (`float`, optional): Height of figure in inches. Defaults to
            ``5``.
        heatmap (`bool`, optional): If True plots a heatmap of surface energies.
            Defaults to False.
        cmap (`str`, optional): Matplotlib colourmap. Defaults to 'Wistia'
        plt_fname (`str`, optional): The name of the plot. Defaults to
            ``energy_per_atom.png``.

    Returns:
        None, saves energy_per_atom.png
    """
    indices, vals, times, dfs, dfs_times = ([] for i in range(5))

    # Group the values by termination slab index, create df for time and
    # energy values. Converts the energy and time values to np arrays for
    # plotting
    for group in df.groupby('slab_index'):
        df2 = group[1].pivot('slab_thickness', 'vac_thickness', 'slab_per_atom')
        df3 = group[1].pivot('slab_thickness', 'vac_thickness', 'time_taken')
        indices.append(group[0])
        vals.append(df2.to_numpy())
        times.append(df3.to_numpy())
        dfs.append(df2)
        dfs_times.append(df3)

    # Plots the heatmap
    if heatmap:
        if len(indices) == 1:
            fig, ax = plt.subplots(1,1, dpi=dpi, figsize=(width, height))

            # Iterate through the values for plotting, create each plot on a
            # separate ax, add the colourbar to each ax
            for index, val, time, df in zip(indices, vals, times, dfs):
                ax.set_yticks(list(range(len(df.index))))
                ax.set_ylabel('Slab thickness / Å')
                ax.set_xticks(list(range(len(df.columns))))
                ax.set_xticklabels(df.columns)
                ax.set_xlabel('Vacuum thickness / Å')
                im = ax.imshow(val, cmap=cmap)
                divider = make_axes_locatable(ax)
                cax = divider.append_axes("right", size="5%", pad=0.2)
                cbar = plt.colorbar(im, cax=cax)
                cbar.set_label('Energy per atom / eV')
                ax.invert_yaxis()

            # Add the surface energy value labels to the plot, the for loop have
            # to be in this order becuase it breaks the text if i and val are in
            # the first loop, also j and k can't be zipped
            for df in dfs:
                for j in range(len(df.index)):
                    for k in range(len(df.columns)):
                        for val in vals:
                            ax.text(k, j, f"{val[j, k]: .3f}", ha="center",
                            va="bottom", color="black")

            # Add the time taken labels to the plot, same loop comment as above
            if time_taken:
                for df in dfs:
                    for j in range(len(df.index)):
                        for k in range(len(df.columns)):
                            for time in times:
                                ax.text(k, j, (f"{time[j, k]: .0f}"+' s'),
                                ha="center", va="top", color="black")

        # Plotting for multiple indices
        else:
            fig, ax = plt.subplots(ncols=len(indices), dpi=dpi,
            figsize=(width, height))

            # Iterate through the values for plotting, create each plot on a
            # separate ax, add the colourbar to each ax
            for i, (index, val, time, df) in enumerate(zip(indices, vals, times, dfs)):
                ax[i].set_title('{}'.format(index))
                ax[i].set_yticks(list(range(len(df.index))))
                ax[i].set_yticklabels(df.index)
                ax[i].set_ylabel('Slab thickness / Å')
                ax[i].set_xticks(list(range(len(df.columns))))
                ax[i].set_xticklabels(df.columns)
                ax[i].set_xlabel('Vacuum thickness / Å')
                im = ax[i].imshow(val, cmap=cmap)
                divider = make_axes_locatable(ax[i])
                cax = divider.append_axes("right", size="5%", pad=0.2)
                cbar = plt.colorbar(im, cax=cax)
                cbar.set_label('Energy per atom / eV')
                ax[i].invert_yaxis()
            fig.tight_layout()

            # Add the surface energy value labels to the plot, the for loop have
            # to be in this order becuase it breaks the text if i and val are in
            # the first loop, also j and k can't be zipped
            for df in dfs:
                for j in range(len(df.index)):
                    for k in range(len(df.columns)):
                        for i, val in enumerate(vals):
                            ax[i].text(k, j, f"{val[j, k]: .3f}", ha="center",
                            va="bottom", color="black")

            # Add the time taken labels to the plot, same loop comment as above
            if time_taken:
                for df in dfs:
                    for j in range(len(df.index)):
                        for k in range(len(df.columns)):
                            for i, time in enumerate(times):
                                ax[i].text(k, j, (f"{time[j, k]: .0f}"+' s'),
                                ha="center", va="top", color="black")

    # Line plots
    else:
        # Get the number of subplots
        nrows = len(indices)
        ncols = 1
        if time_taken:
            ncols = 2

        # Make the colour cycler with custom colours
        if colors is None:
            custom_cycler = (cycler(color=['#FE8995','#FE7B88','#E6505F',
                '#CC4755','#9A323C','#802D35','#64232A', '#40161A']))
        else:
            custom_cycler = (cycler(color=colors))

        # Plot only the energy per atom for the only termination present
        if nrows==1 and ncols==1:
            fig, ax = plt.subplots(1,1, dpi=dpi, figsize=(width, height))
            for index, val, time, df in zip(indices, vals, times, dfs):
                ax.set_prop_cycle(custom_cycler)
                ax.set_xticks(list(range(len(df.index))))
                ax.set_xticklabels(df.index)
                ax.set_xlabel('Slab thickness / Å')
                ax.set_ylabel('Energy per atom / eV')
                ax.plot(val, marker='x')
                ax.legend(df.columns, title='Vacuum / Å')

        # Plot energy per atom and time taken for the only termination present
        elif nrows==1 and ncols==2:
            fig, ax = plt.subplots(1, 2, dpi=dpi, figsize=(width, height))
            for index, val, time, df in zip(indices, vals, times, dfs):
                ax[0].set_prop_cycle(custom_cycler)
                ax[0].set_xticks(list(range(len(df.index))))
                ax[0].set_xticklabels(df.index)
                ax[0].set_xlabel('Slab thickness / Å')
                ax[0].set_ylabel('Energy per atom / eV')
                ax[0].plot(val, marker='x')
                ax[0].legend(df.columns, title='Vacuum / Å')

                ax[1].set_prop_cycle(custom_cycler)
                ax[1].set_xticks(list(range(len(df.index))))
                ax[1].set_xticklabels(df.index)
                ax[1].set_xlabel('Slab thickness / Å')
                ax[1].set_ylabel('Time taken / s')
                ax[1].plot(time, marker='x')
                ax[1].legend(df.columns, title='Vacuum / Å')
                plt.tight_layout()

        # Plot energy per atom and time taken for different terminations
        else:
            fig, ax = plt.subplots(nrows=nrows,ncols=ncols, dpi=dpi,
            figsize=(width, height))
            for i, (index, val, time, df) in enumerate(zip(indices, vals, times, dfs)):
                # Separate plotting of times and energies, energies in the first
                # column, times in the second. Annoyingly matplotlib doesn't
                # like ax[i,0] if there isn't a second axis so need to separate
                # it for time_taken True and False

                if time_taken:
                    ax[i,0].set_prop_cycle(custom_cycler)
                    ax[i,0].set_xticks(list(range(len(df.index))))
                    ax[i,0].set_xticklabels(df.index)
                    ax[i,0].set_xlabel('Slab thickness / Å')
                    ax[i,0].set_ylabel('Energy per atom / eV')
                    ax[i,0].plot(val, marker='x')
                    ax[i,0].legend(df.columns, title='Vacuum / Å')
                    ax[i,0].set_title('{}'.format(indices[i]))

                    ax[i,1].set_prop_cycle(custom_cycler)
                    ax[i,1].set_xticks(list(range(len(df.index))))
                    ax[i,1].set_xticklabels(df.index)
                    ax[i,1].set_xlabel('Slab thickness/ Å')
                    ax[i,1].set_ylabel('Time taken / s')
                    ax[i,1].plot(time, marker='x')
                    ax[i,1].legend(df.columns, title='Vacuum / Å')
                    ax[i,1].set_title('{}'.format(indices[i]))

                else:
                    ax[i].set_prop_cycle(custom_cycler)
                    ax[i].set_xticks(list(range(len(df.index))))
                    ax[i].set_xticklabels(df.index)
                    ax[i].set_xlabel('Slab thickness / Å')
                    ax[i].set_ylabel('Energy per atom / eV')
                    ax[i].plot(val, marker='x')
                    ax[i].legend(df.columns, title='Vacuum / Å')
                    ax[i].set_title('{}'.format(indices[i]))

            plt.tight_layout()

    fig.savefig(plt_fname, bbox_inches='tight', facecolor='w')<|MERGE_RESOLUTION|>--- conflicted
+++ resolved
@@ -153,14 +153,6 @@
             # Makes all input files (KPOINTS, POTCAR, INCAR) based on the config
             # dictionary
             if make_input_files:
-<<<<<<< HEAD
-                cd = load_config_dict(config_dict)
-                vis = DictSet(slab['slab'], cd, **save_slabs_kwargs)
-                vis.write_input(
-                    r'{}/{}/{}_{}_{}'.format(bulk_name, slab['hkl'],
-                    slab['slab_t'], slab['vac_t'],slab['s_index'])
-                    )
-=======
                 # soft check if potcar directory is set 
                 potcars = _check_psp_dir()
                 if potcars:
@@ -178,7 +170,6 @@
                 warnings.formatwarning = _custom_formatwarning
                 warnings.warn('POTCAR directory not set up in pymatgen, only ' 
                 'POSCARs were generated ')
->>>>>>> 8d1f11dd
 
             # Just makes the folders with structure files in them
             else:
