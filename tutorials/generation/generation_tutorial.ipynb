{
 "cells": [
  {
   "cell_type": "markdown",
   "metadata": {},
   "source": [
    "# Generation tutorial\n",
    "\n",
    "This tutorial shows you how to generate slabs of different thicknesses, terminations and Miller indices systematically. It is commonly required to run a series of calculations on a set of slabs for one material to answer the questions: \n",
    "\n",
    "- How thick should my slab be to ensure it is bulk-like in the centre? \n",
    "- How much vacuum do I need to ensure one side of the slab does not interact with the other? (this is particularly useful for codes like VASP which enforce 3D periodic boundary conditions)\n",
    "- Which Miller index and termination combinations have zero net dipole?\n",
    "- Which Miller index and termination combinations have the lowest surface energy? \n",
    "\n",
    "The `surfaxe.generation` module allows for easy generation of zero-dipole, symmetric slabs for convergence testing purposes either up to a maximum Miller index or for a specific Miller index. \n",
    "\n",
    "By passing the structure, required Miller index, and lists of slab and vacuum thicknesses, `generate_slabs` can generate unique zero-dipole symmetric surface slabs for all combinations of slab and vacuum thickness. As ever, [pymatgen](https://pymatgen.org) does most of the heavy lifting, but we have extra options to:\n",
    " \n",
    "- Detect duplicated slabs\n",
    "- Automatically save structures in a sensible file format with some additional structure site properties\n",
    "- Additionally save other DFT calculation input files so each slab is ready to run\n",
    "- Output the directory structure in such a way that once the DFT calculations are run, `surfaxe.convergence` can easily extract the key data and plot it"
   ]
  },
  {
   "cell_type": "code",
   "execution_count": 1,
<<<<<<< HEAD
   "metadata": {
    "ExecuteTime": {
     "end_time": "2021-03-19T15:05:25.378576Z",
     "start_time": "2021-03-19T15:05:12.327782Z"
    }
   },
=======
   "metadata": {},
>>>>>>> 9609f61f
   "outputs": [],
   "source": [
    "# Import from relevant surfaxe modules\n",
    "from surfaxe.generation import generate_slabs\n",
    "\n",
    "# Misc imports\n",
    "from pathlib import Path\n",
    "import os\n",
    "\n",
    "# Ignore some specific benign warnings \n",
    "import warnings\n",
    "warnings.filterwarnings(\"always\")\n",
    "warnings.filterwarnings(\"ignore\", message=\"numpy.ufunc size changed\")\n",
    "warnings.filterwarnings(\"ignore\", message=\"POTCAR data\")\n",
    "warnings.filterwarnings(\"ignore\", message=\"Overriding the POTCAR functional\")\n",
    "warnings.filterwarnings(\"ignore\", message=r\".*is a deprecated alias for the builtin.*\")\n",
    "warnings.filterwarnings(\"ignore\", message=r\".*should_run_async.*\")"
   ]
  },
  {
   "cell_type": "code",
   "execution_count": 2,
   "metadata": {},
   "outputs": [],
   "source": [
    "# Set path to example data \n",
    "path_to_gener_data = Path.cwd().parents[1].joinpath('example_data/generation')"
   ]
  },
  {
   "cell_type": "markdown",
   "metadata": {},
   "source": [
    "## Generate slabs for a specified Miller index\n",
    "This simple example uses the output structure from a bulk relaxation of Y$_2$Ti$_2$S$_2$O$_5$. We create a series of slabs with thickness of 20, 30 and 40 Å, and vacuum thicknesses of 20, 30, 40 and 50 Å in the (0,0,1) direction. We suppress the default behaviour of saving input files by setting `save_slabs=False`."
   ]
  },
  {
   "cell_type": "code",
   "execution_count": null,
   "metadata": {
    "tags": [
     "outputPrepend"
    ]
   },
   "outputs": [],
   "source": [
    "slabs_001 = generate_slabs(\n",
    "                    structure=os.path.join(path_to_gener_data,'CONTCAR_conventional'),\n",
    "                    hkl=(0,0,1), \n",
    "                    thicknesses=[20,30,40], vacuums=[20,30,40,50], \n",
    "                    save_slabs=False)\n",
    "\n",
    "print('{} slabs generated'.format(len(slabs_001)))"
   ]
  },
  {
   "cell_type": "markdown",
   "metadata": {},
   "source": [
    "If you leave `thicknesses=[20,30,40], vacuums=[20,30,40,50]` you will get a warning about repeted slabs that have been removed from the final list. We can inspect one entry of the list which is a dictionary, containing details and the slab itself as a pymatgen structure:"
   ]
  },
  {
   "cell_type": "code",
   "execution_count": 12,
   "metadata": {},
   "outputs": [
    {
     "name": "stdout",
     "output_type": "stream",
     "text": [
      "{'hkl': '001', 'slab_t': 20, 'vac_t': 20, 's_index': 4, 'slab': Structure Summary\n",
      "Lattice\n",
      "    abc : 3.7700229987365135 3.7700229987365135 45.407026909472286\n",
      " angles : 90.0 90.0 90.0\n",
      " volume : 645.3734068396844\n",
      "      A : 3.7700229987365135 0.0 2.308473299057289e-16\n",
      "      B : -2.308473299057289e-16 3.7700229987365135 2.308473299057289e-16\n",
      "      C : 0.0 0.0 45.407026909472286\n",
      "PeriodicSite: Y3+ (1.8850, 1.8850, 20.8243) [0.5000, 0.5000, 0.4586]\n",
      "PeriodicSite: Y3+ (0.0000, 0.0000, 1.8792) [0.0000, 0.0000, 0.0414]\n",
      "PeriodicSite: Y3+ (0.0000, 0.0000, 9.4726) [0.0000, 0.0000, 0.2086]\n",
      "PeriodicSite: Y3+ (1.8850, 1.8850, 13.2309) [0.5000, 0.5000, 0.2914]\n",
      "PeriodicSite: Ti4+ (1.8850, 1.8850, 3.8570) [0.5000, 0.5000, 0.0849]\n",
      "PeriodicSite: Ti4+ (0.0000, 0.0000, 18.8465) [0.0000, 0.0000, 0.4151]\n",
      "PeriodicSite: Ti4+ (0.0000, 0.0000, 15.2088) [0.0000, 0.0000, 0.3349]\n",
      "PeriodicSite: Ti4+ (1.8850, 1.8850, 7.4947) [0.5000, 0.5000, 0.1651]\n",
      "PeriodicSite: S2- (1.8850, 1.8850, 1.0037) [0.5000, 0.5000, 0.0221]\n",
      "PeriodicSite: S2- (0.0000, 0.0000, 21.6998) [0.0000, 0.0000, 0.4779]\n",
      "PeriodicSite: S2- (0.0000, 0.0000, 12.3554) [0.0000, 0.0000, 0.2721]\n",
      "PeriodicSite: S2- (1.8850, 1.8850, 10.3481) [0.5000, 0.5000, 0.2279]\n",
      "PeriodicSite: O2- (0.0000, 0.0000, 17.0276) [0.0000, 0.0000, 0.3750]\n",
      "PeriodicSite: O2- (-0.0000, 1.8850, 3.3800) [0.0000, 0.5000, 0.0744]\n",
      "PeriodicSite: O2- (-0.0000, 1.8850, 19.3235) [0.0000, 0.5000, 0.4256]\n",
      "PeriodicSite: O2- (1.8850, 0.0000, 3.3800) [0.5000, 0.0000, 0.0744]\n",
      "PeriodicSite: O2- (1.8850, 0.0000, 19.3235) [0.5000, 0.0000, 0.4256]\n",
      "PeriodicSite: O2- (1.8850, 1.8850, 5.6759) [0.5000, 0.5000, 0.1250]\n",
      "PeriodicSite: O2- (1.8850, 0.0000, 14.7318) [0.5000, 0.0000, 0.3244]\n",
      "PeriodicSite: O2- (1.8850, 0.0000, 7.9717) [0.5000, 0.0000, 0.1756]\n",
      "PeriodicSite: O2- (-0.0000, 1.8850, 14.7318) [0.0000, 0.5000, 0.3244]\n",
      "PeriodicSite: O2- (-0.0000, 1.8850, 7.9717) [0.0000, 0.5000, 0.1756]}\n"
     ]
    }
   ],
   "source": [
    "print(slabs_001[0])"
   ]
  },
  {
   "cell_type": "markdown",
   "metadata": {},
   "source": [
    "Note: `slab_index` is the position of the slab in the list of provisional slabs generated for each vacuum-slab thickness combo by the [underlying pymatgen function](https://pymatgen.org/pymatgen.core.surface.html#pymatgen.core.surface.SlabGenerator) before surfaxe gets rid of those with a dipole. The list is ordered by number of bonds broken to form the surface. It may be useful for book-keeping and debugging purposes, if you want to use the pymatgen function directly to more fully explore possible surface terminations of your material."
   ]
  },
  {
   "cell_type": "markdown",
   "metadata": {},
   "source": [
    "## Generate slabs for multiple specified Miller indices\n",
    "We can also use the same function to generate a series of slabs with thickness of 20, 30 and 40 Å, and vacuum thicknesses of 20, 30, 40 and 50 Å in the (0,0,1) and (1,0,1) directions. "
   ]
  },
  {
   "cell_type": "code",
   "execution_count": null,
   "metadata": {
    "tags": [
     "outputPrepend"
    ]
   },
   "outputs": [],
   "source": [
    "slabs_001_101 = generate_slabs(\n",
    "                    structure=os.path.join(path_to_gener_data,'CONTCAR_conventional'),\n",
    "                    hkl=[(0,0,1), (1,0,1)], \n",
    "                    thicknesses=[20,30,40], vacuums=[20,30,40,50], \n",
    "                    save_slabs=False)\n",
    "\n",
    "print('{} slabs generated'.format(len(slabs_001)))"
   ]
  },
  {
   "cell_type": "markdown",
   "metadata": {},
   "source": [
    "## Generate all slabs up to a maximum Miller index"
   ]
  },
  {
   "cell_type": "markdown",
   "metadata": {},
   "source": [
    "We can generate all unique, zero-dipole, symmetric slabs up to a max Miller index of 2, this time for a smaller selection of slab and vacuum thicknesses: "
   ]
  },
  {
   "cell_type": "markdown",
   "metadata": {},
   "source": [
    "<div class=\"alert alert-info\">\n",
    "\n",
    "**Note:** If you are running this on Binder, you may want to reduce the number of vacuum and slab thicknesses to try for it to finish in a reasonable time. Try `thicknesses=[20,40], vacuums=[20]`.\n",
    "\n",
    "</div>"
   ]
  },
  {
   "cell_type": "code",
   "execution_count": null,
   "metadata": {
    "tags": []
   },
   "outputs": [],
   "source": [
    "generate_slabs(\n",
    "    structure=os.path.join(path_to_gener_data,'CONTCAR_conventional'),\n",
    "                    hkl=2, \n",
    "                    thicknesses=[20,40], \n",
    "                    vacuums=[20,30])"
   ]
  },
  {
   "cell_type": "markdown",
   "metadata": {},
   "source": [
    "By default `save_slabs=True`, so the structure files are saved to files. A directory has been created locally called `Y4Ti4S4O10` and each structure has been named in the format `POSCAR_miller-index_slab-thickness_vacuum-thickness_slab-index`. The VASP POSCAR file is the default, but any other input file supported by pymatgen can be supplied as the `fmt` argument.  \n",
    "\n",
    "### Make separate folders\n",
    "\n",
    "We can get the function to organise these into directories by setting `make_fols=True`. The structure files will go into subfolders with the following structure: `hkl/slab_vacuum_index/POSCAR` in the `Y4Ti4S4O10` directory. "
   ]
  },
  {
   "cell_type": "code",
   "execution_count": 3,
   "metadata": {},
   "outputs": [],
   "source": [
    "generate_slabs(\n",
    "    structure=os.path.join(path_to_gener_data,'CONTCAR_conventional'),\n",
    "                    max_index=1, \n",
    "                    thicknesses=[20,30], \n",
    "                    vacuums=[20,30], make_fols=True)"
   ]
  },
  {
   "cell_type": "markdown",
   "metadata": {},
   "source": [
    "### Make all input files\n",
    "This is currently only supported for VASP input files.\n",
    "\n",
    "For generation of input files using `make_input_files=True`, reasonable INCAR tags, default POTCARS and KPOINTS are set according to preset configuration dictionaries (you can view them in the `suraxe/_config_dictionaries` directory). Further customisation can be done either via `user_incar_settings`, `user_potcar_settings` and `user_kpoints_settings` arguments or by adding custom config scripts. Surfaxe supports loading of json and yaml files as config dictionaries. See the relevant docs of the underlying [pymaten module](https://pymatgen.org/pymatgen.io.vasp.sets.html). "
   ]
  },
  {
   "cell_type": "markdown",
   "metadata": {},
   "source": [
    "<div class=\"alert alert-info\">\n",
    "\n",
    "**Note:** This example requires that you have [set up your pymatgen POTCAR environment](https://pymatgen.org/installation.html#potcar-setup). It will not run on Binder or without first setting up your POTCAR directory. \n",
    "\n",
    "</div>"
   ]
  },
  {
   "cell_type": "code",
   "execution_count": 8,
   "metadata": {},
   "outputs": [],
   "source": [
    "generate_slabs(\n",
    "    structure=os.path.join(path_to_gener_data,'CONTCAR_conventional'),\n",
    "                    max_index=1, \n",
    "                    thicknesses=[20,30], \n",
    "                    vacuums=[20,30], make_input_files=True)"
   ]
  },
  {
   "cell_type": "markdown",
   "metadata": {},
   "source": [
    "Notes:\n",
    "\n",
    "- Depending on the number of slab and vacuum thicknesses, the max hkl specified and the complexity of the system the `get_all_unique_slabs` script may get slow. \n",
    "\n",
    "- If `make_fols` is set to `False`, but `make_input_files` is `True`, the function assumes behaviour as if `make_fols=True`. \n",
    "\n",
    "- For both generation scripts, UserWarnings are raised if there are repeat slabs and if the slabs are greater than the specified maximum size (default is 500 atoms). If a slab has a number of atoms greater than the `max_size`, it will be written out but a warning will be raised. \n",
    "\n",
    "- Oxidation states are added to the bulk structure by guess by default but can be added by element or by site as well.\n",
    "\n",
    "- The slabs are centered by default - this makes the addition of adsorbates easier. The slabs are orthogonalised by default using the LLL reduction algorithm. For full customisabilty, all pymatgen `SlabGenerator` and `DictSet` keyword arguments are supported but not fully documented here.  \n",
    "\n",
    "- By default surfaxe searches for slabs with Laue (inversion) symmetry. Such slabs cannot be cleaved from non-centrosymmetric bulk structures as they do not contain inversion symmetry. Surfaxe will automatically detect if the bulk structure is non-centrosymmetric and cleave zero-dipole slabs, regardless of their space group. The `is_symmetric` tag can be used with centrosymmetric structures to obtain all non-polar slabs, not just the symmetric ones. \n",
    "\n",
    "- The following configuration dictionaries are available in surfaxe: \n",
    "    - `ps` - PBEsol single shot (default)\n",
    "    - `ps_relax` - PBEsol relaxation \n",
    "    - `pe` - PBE single shot\n",
    "    - `pe_relax` - PBE relaxation\n",
    "    - `hse06` - HSE06 single shot\n",
    "   "
   ]
  },
  {
   "cell_type": "markdown",
   "metadata": {},
   "source": []
  }
 ],
 "metadata": {
  "kernelspec": {
   "display_name": "Python 3",
   "language": "python",
   "name": "python3"
  },
  "language_info": {
   "codemirror_mode": {
    "name": "ipython",
    "version": 3
   },
   "file_extension": ".py",
   "mimetype": "text/x-python",
   "name": "python",
   "nbconvert_exporter": "python",
   "pygments_lexer": "ipython3",
   "version": "3.7.7"
  }
 },
 "nbformat": 4,
 "nbformat_minor": 4
}<|MERGE_RESOLUTION|>--- conflicted
+++ resolved
@@ -26,16 +26,7 @@
   {
    "cell_type": "code",
    "execution_count": 1,
-<<<<<<< HEAD
-   "metadata": {
-    "ExecuteTime": {
-     "end_time": "2021-03-19T15:05:25.378576Z",
-     "start_time": "2021-03-19T15:05:12.327782Z"
-    }
-   },
-=======
-   "metadata": {},
->>>>>>> 9609f61f
+   "metadata": {},
    "outputs": [],
    "source": [
     "# Import from relevant surfaxe modules\n",
